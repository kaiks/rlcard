''' An example of training a reinforcement learning agent on the environments in RLCard
'''
import os
import argparse

import torch

import rlcard
from rlcard.agents import RandomAgent
from rlcard.utils import (
    get_device,
    set_seed,
    tournament,
    reorganize,
    Logger,
    plot_curve,
)

<<<<<<< HEAD

#torch.set_num_threads(16)

def cards_for_episode_nr(e):
    if e < 200:
        return 1
    elif e < 300:
        return 2
    elif e < 500:
        return 3
    elif e < 900:
        return 5
    else:
        return 7


def train(args, pretrained_model = None):
=======
def train(args):
>>>>>>> 9ec4e9a5

    # Check whether gpu is available
    device = get_device()
        
    # Seed numpy, torch, random
    set_seed(args.seed)

    # Make the environment with seed
    env = rlcard.make(
        args.env,
        config={
            'seed': args.seed,
        }
    )

    # Initialize the agent and use random agents as opponents
    if args.algorithm == 'dqn':
        from rlcard.agents import DQNAgent
        if args.load_checkpoint_path != "":
            agent = DQNAgent.from_checkpoint(checkpoint=torch.load(args.load_checkpoint_path))
        else:
            agent = DQNAgent(
                num_actions=env.num_actions,
                state_shape=env.state_shape[0],
                mlp_layers=[96,96,96],
                device=device,
                save_path=args.log_dir,
                save_every=args.save_every
            )
    elif args.algorithm == 'nfsp':
        from rlcard.agents import NFSPAgent
        if args.load_checkpoint_path != "":
            agent = NFSPAgent.from_checkpoint(checkpoint=torch.load(args.load_checkpoint_path))
        else:
            agent = NFSPAgent(
                num_actions=env.num_actions,
                state_shape=env.state_shape[0],
                hidden_layers_sizes=[96, 96, 96],
                q_mlp_layers=[96, 96, 96],
                device=device,
                save_path=args.log_dir,
<<<<<<< HEAD
                save_every=10000
=======
                save_every=args.save_every
>>>>>>> 9ec4e9a5
            )
    agents = [agent]
    
    if args.other_model_dir is not None:
        other_agent = DQNAgent.from_checkpoint(checkpoint = torch.load(args.other_model_dir))
        agents.append(other_agent)
    else:
        from rlcard import models
        for _ in range(1, env.num_players):
            agents.append(RandomAgent(num_actions=env.num_actions))
            # agents.append(models.load('uno-rule-v2').agents[1])


    env.set_agents(agents)

    # Start training
    with Logger(args.log_dir) as logger:
        no_cards = 1
        for episode in range(args.num_episodes):
            print('\nEpisode:', episode, '\n')
            if args.algorithm == 'nfsp':
                agents[0].sample_episode_policy()

            # Generate data from the environment
            trajectories, payoffs = env.run(is_training=True, cards=no_cards)

            # Reorganaize the data to be state, action, reward, next_state, done
            trajectories = reorganize(trajectories, payoffs)

            # Feed transitions into agent memory, and train the agent
            # Here, we assume that DQN always plays the first position
            # and the other players play randomly (if any)
            for ts in trajectories[0]:
                agent.feed(ts)

            # Evaluate the performance. Play with random agents.
            if episode % args.evaluate_every == 0:
                no_cards = cards_for_episode_nr(episode)
                logger.log_performance(
                    episode,
                    tournament(
                        env,
                        args.num_eval_games
                    )[0]
                )

        # Get the paths
        csv_path, fig_path = logger.csv_path, logger.fig_path

    # Plot the learning curve
    plot_curve(csv_path, fig_path, args.algorithm)

    # Save model
    agent.save(args.log_dir)
    # save_path = os.path.join(args.log_dir, 'model.pth')
    # torch.save(agent, save_path)
    # print('Model saved in', save_path)

if __name__ == '__main__':
    parser = argparse.ArgumentParser("DQN/NFSP example in RLCard")
    parser.add_argument(
        '--env',
        type=str,
        default='leduc-holdem',
        choices=[
            'blackjack',
            'leduc-holdem',
            'limit-holdem',
            'doudizhu',
            'mahjong',
            'no-limit-holdem',
            'uno',
            'uno2',
            'gin-rummy',
            'bridge',
        ],
    )
    parser.add_argument(
        '--algorithm',
        type=str,
        default='dqn',
        choices=[
            'dqn',
            'nfsp',
        ],
    )
    parser.add_argument(
        '--cuda',
        type=str,
        default='',
    )
    parser.add_argument(
        '--seed',
        type=int,
        default=42,
    )
    parser.add_argument(
        '--num_episodes',
        type=int,
        default=5000,
    )
    parser.add_argument(
        '--num_eval_games',
        type=int,
        default=100,
    )
    parser.add_argument(
        '--evaluate_every',
        type=int,
        default=100,
    )
    parser.add_argument(
        '--log_dir',
        type=str,
        default='experiments/leduc_holdem_dqn_result/',
    )
    
    parser.add_argument(
        "--load_checkpoint_path",
        type=str,
        default="",
    )
    
    parser.add_argument(
        "--save_every",
        type=int,
        default=-1)


    parser.add_argument(
        '--other_model_dir',
        type=str,
        default=None
    )

    args = parser.parse_args()

    os.environ["CUDA_VISIBLE_DEVICES"] = args.cuda
    # if args.load_model is not None:
    #     agent = torch.load(args.load_model)
    #     agent.eval_mode = True
    #     env = rlcard.make(args.env)
    #     env.set_agents([agent])
    #     print('>> Agent loaded from', args.load_model)
    #     print('>> Start evaluating')
    #     tournament(env, args.num_eval_games)
    train(args)
<|MERGE_RESOLUTION|>--- conflicted
+++ resolved
@@ -16,7 +16,6 @@
     plot_curve,
 )
 
-<<<<<<< HEAD
 
 #torch.set_num_threads(16)
 
@@ -34,9 +33,6 @@
 
 
 def train(args, pretrained_model = None):
-=======
-def train(args):
->>>>>>> 9ec4e9a5
 
     # Check whether gpu is available
     device = get_device()
@@ -78,11 +74,7 @@
                 q_mlp_layers=[96, 96, 96],
                 device=device,
                 save_path=args.log_dir,
-<<<<<<< HEAD
-                save_every=10000
-=======
                 save_every=args.save_every
->>>>>>> 9ec4e9a5
             )
     agents = [agent]
     
