--- conflicted
+++ resolved
@@ -59,14 +59,9 @@
                  mlp_layers=None,
                  learning_rate=0.00005,
                  device=None,
-<<<<<<< HEAD
-                 save_every=-1,
+                 save_path=None,
                  training_mode = True,
-                 save_path=None):
-=======
-                 save_path=None,
                  save_every=float('inf'),):
->>>>>>> 9ec4e9a5
 
         '''
         Q-Learning algorithm for off-policy TD control using Function Approximation.
@@ -268,15 +263,10 @@
         # Update the target estimator
         if self.train_t % self.update_target_estimator_every == 0: 
             # this could maybe be eliminated with the soft update set to 0.001
+            self.target_estimator.soft_update_from(self.q_estimator, 0.01)
             print("\nINFO - Copied model parameters to target network.")
-<<<<<<< HEAD
-            self.target_estimator.soft_update_from(self.q_estimator, 0.01)            
-=======
-
-        self.train_t += 1
->>>>>>> 9ec4e9a5
-
-        if self.save_path and (self.train_t % self.save_every) == 0:
+
+        if self.save_path and self.train_t % self.save_every == 0:
             # To preserve every checkpoint separately, 
             # add another argument to the function call parameterized by self.train_t
             self.save_checkpoint(self.save_path)
