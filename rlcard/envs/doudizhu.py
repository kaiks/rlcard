import random
import numpy as np
from rlcard.utils.utils import *
from rlcard.envs.env import Env
from rlcard.games.doudizhu import *
from rlcard.games.doudizhu.game import DoudizhuGame as Game
<<<<<<< HEAD
from rlcard.utils.utils import *
from rlcard.games.doudizhu.utils import CARD_RANK_STR, SPECIFIC_MAP, ACTION_LIST, ACTION_SPACE
=======
from rlcard.games.doudizhu.utils import CARD_RANK_STR, SPECIFIC_MAP
from rlcard.games.doudizhu.utils import ACTION_LIST, ACTION_SPACE
from rlcard.games.doudizhu.utils import encode_cards
>>>>>>> fc111ce4


class DoudizhuEnv(Env):
    '''
    Doudizhu Environment
    '''

    def __init__(self):
        super().__init__(Game())

    def extract_state(self, state):
        '''Encode state

        Args:
            state (dict): dict of original state

        Returns:
            numpy array: 6*5*15 array
                         6 : current player's cards
                             union other players' cards
                             recent three actions
                             union of played cards
        '''
        encoded_state = np.zeros((6, 5, 15), dtype=int)
        for index in range(6):
            encoded_state[index][0] = np.ones(15, dtype=int)
        encode_cards(encoded_state[0], state['remaining'])
        encode_cards(encoded_state[1], state['cards_others'])
        for i, action in enumerate(state['trace'][-3:]):
            if action[1] != 'pass':
                encode_cards(encoded_state[4-i], action[1])
        if state['cards_played'] is not None:
            encode_cards(encoded_state[5], state['cards_played'])
        return encoded_state

    def get_payoffs(self):
        '''Get the payoffs of players. Must be implemented in the child class.

        Returns:
            payoffs (list): a list of payoffs for each player
        '''
        return self.game.game_result

    def decode_action(self, action_id):
        '''Action id -> the action in the game. Must be implemented in the child class.

        Args:
            action_id (int): the id of the action

        Returns:
            action (string): the action that will be passed to the game engine.
        '''
        abstract_action = ACTION_LIST[action_id]
        legal_actions = self.game.state['actions']
        specific_actions = []
        for legal_action in legal_actions:
            for abstract in SPECIFIC_MAP[legal_action]:
                if abstract == abstract_action:
                    specific_actions.append(legal_action)
        if specific_actions:
            return random.choice(specific_actions)
        return random.choice(legal_actions)

    def get_legal_actions(self):
<<<<<<< HEAD
        legal_actions = self.game.state['actions']
        legal_actions_id = [ACTION_SPACE[SPECIFIC_MAP[a][0]] for a in legal_actions]
        return legal_actions_id
=======
        '''Get all legal actions for current state

        Returns:
            legal_actions (list): a list of legal actions' id
        '''
        legal_action_id = []
        legal_actions = self.game.state['actions']
        for action in legal_actions:
            for abstract in SPECIFIC_MAP[action]:
                action_id = ACTION_SPACE[abstract]
                if action_id not in legal_action_id:
                    legal_action_id.append(action_id)
        return legal_action_id
>>>>>>> fc111ce4
<|MERGE_RESOLUTION|>--- conflicted
+++ resolved
@@ -4,14 +4,9 @@
 from rlcard.envs.env import Env
 from rlcard.games.doudizhu import *
 from rlcard.games.doudizhu.game import DoudizhuGame as Game
-<<<<<<< HEAD
-from rlcard.utils.utils import *
-from rlcard.games.doudizhu.utils import CARD_RANK_STR, SPECIFIC_MAP, ACTION_LIST, ACTION_SPACE
-=======
 from rlcard.games.doudizhu.utils import CARD_RANK_STR, SPECIFIC_MAP
 from rlcard.games.doudizhu.utils import ACTION_LIST, ACTION_SPACE
 from rlcard.games.doudizhu.utils import encode_cards
->>>>>>> fc111ce4
 
 
 class DoudizhuEnv(Env):
@@ -76,11 +71,6 @@
         return random.choice(legal_actions)
 
     def get_legal_actions(self):
-<<<<<<< HEAD
-        legal_actions = self.game.state['actions']
-        legal_actions_id = [ACTION_SPACE[SPECIFIC_MAP[a][0]] for a in legal_actions]
-        return legal_actions_id
-=======
         '''Get all legal actions for current state
 
         Returns:
@@ -93,5 +83,4 @@
                 action_id = ACTION_SPACE[abstract]
                 if action_id not in legal_action_id:
                     legal_action_id.append(action_id)
-        return legal_action_id
->>>>>>> fc111ce4
+        return legal_action_id